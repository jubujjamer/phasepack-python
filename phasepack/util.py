--- conflicted
+++ resolved
@@ -170,7 +170,6 @@
     """
     def __init__(self, A):
         self.shape = A.shape
-<<<<<<< HEAD
         self.n = self.shape[1]
         self.m = self.shape[0]
         self.A = A
@@ -178,21 +177,8 @@
             return A@v
         def rmv(v):
             return A.conjugate().T@v
-=======
-        self.m = A.shape[0]
-        self.n = A.shape[1]
-        self.matrix = A
-        matvec = lambda x: A@x
-        rmatvec = lambda x: A.conjugate().T @ x
-        self.lo = LinearOperator(A.shape, matvec, rmatvec)
-
-        def mvh(v):
-            return A.conjugate().T@v
-
->>>>>>> 5a1f60f2
         self.matrix = LinearOperator(A.shape, matvec=mv, rmatvec=rmv)
 
-<<<<<<< HEAD
     def hermitic(self):
         return
 
@@ -207,12 +193,6 @@
         # x, istop, itn, r1norm = lsqr(self.matrix, b, atol=tol, btol=tol, iter_lim=maxit, x0=x0)
         ret = lsqr(self.matrix, b, atol=tol, btol=tol, iter_lim=maxit, x0=x0)
         x = ret[0]
-=======
-    def lsqr(self, b, tol, maxiters, x0):
-        self.lo.rmatvec(np.ones((50,1)))
-        x, istop, itn, r1norm = lsqr(self.lo, b=b, atol=tol, btol=tol,
-                                    iter_lim=maxiters, x0=x0)
->>>>>>> 5a1f60f2
         return x
 
     def __mul__(self, x):
